--- conflicted
+++ resolved
@@ -1,11 +1,5 @@
-<<<<<<< HEAD
-from statstoolkit import *
-from statstoolkit import *
-=======
 from statstoolkit.statistics import *
 from statstoolkit.visualization import *
-from statstoolkit.utils import *
->>>>>>> e567394c
 import numpy as np
 
 # 1. Display Bar Chart
@@ -48,69 +42,4 @@
 abc = np.stack((a, b, c), axis=1)
 
 print(cov(a, b))
-print(cov(abc))
-
-# 8 Display Linear Regression
-x = np.array([1,      0,    -1,   3,    5,   -2,  0.5])
-y = np.array([1.65, 0.2, -1.69, 4.7, 7.57, -3.2, 0.65])
-
-mdl = fitlm(x, y)
-
-import pprint
-
-def pretty_print(d):
-    formatted_dict = {}
-    for key, value in d.items():
-        if isinstance(value, pd.DataFrame):
-            formatted_dict[key] = value.to_string()  # Convert DataFrame to a string without index
-        else:
-            formatted_dict[key] = value
-    pprint.pprint(formatted_dict)
-
-pretty_print(mdl)
-
-# 9. Multiple Linear Regression
-x1 = np.array([1,      0,  -1,    3,   5, -2, 0.5])
-x2 = np.array([-1,     2,   4, -0.5,   1,  1,   0])
-x3 = np.array([-0.4, 1.2,   0,    3, 2.5, -1,   6])
-
-y = np.array([4.49, 4.03, -2.04, 9.93, 10.78, 0.23, 15.2])
-X = np.column_stack((np.ones_like(x1), x1, x2, x3))
-
-b, bint, r, rint, _stats = regress(y, X)
-
-print("b: ", b)
-print("bint: ", bint)
-print("r: ", r)
-print("rint: ", rint)
-pprint.pp(_stats)
-
-# 10. One sample t-test
-x = np.array([1, 0, -1, 3, 5, -2, 0.5])
-
-h, p, ci, _stats = ttest(x)
-
-print("h: ", h)
-print("p: ", p)
-print("ci: ", ci)
-pprint.pp(_stats)
-
-# added alpha and mu
-
-h, p, ci, _stats = ttest(x, m = 0.8, alpha=0.01)
-
-print("h: ", h)
-print("p: ", p)
-print("ci: ", ci)
-pprint.pp(_stats)
-
-# 11. Two sample t-test
-
-x = normrnd(2.5, 4, 1, 50).flatten()
-y = normrnd(2.5, 4, 1, 50).flatten()
-
-print(x, y)
-
-h = ttest2(x, y)
-
-print(h)+print(cov(abc))